--- conflicted
+++ resolved
@@ -1,44 +1,3 @@
-<<<<<<< HEAD
-# Frameworks
-streamlit>=1.32.0
-
-# Data Processing
-pandas>=2.1.4
-numpy>=1.26.3
-pyarrow>=15.0.0
-
-# Visualization
-plotly>=5.19.0
-
-# Networking
-requests>=2.31.0
-
-# Date Handling
-python-dateutil>=2.8.2
-
-# Development
-black>=23.11.0
-isort>=5.12.0
-mypy>=1.7.0
-pytest>=7.4.3
-flake8>=6.1.0
-
-# Documentation
-sphinx>=7.2.6
-sphinx-rtd-theme>=1.3.0
-
-# Testing
-pytest-cov>=4.1.0
-pytest-mock>=3.12.0
-
-# Project Dependencies
-python-dotenv>=1.0.0
-pre-commit>=3.4.06
-python-dateutil>=2.8.2
-xlsxwriter>=3.1.0
-jinja2>=3.0.0
-seaborn>=0.12.0
-=======
 # Dependências do Sistema de Cálculo de Rentabilidade
 # Versões mínimas recomendadas para cada pacote
 
@@ -62,5 +21,4 @@
 # Utilitários
 python-dateutil>=2.8.2  # Manipulação de datas
 xlsxwriter>=3.1.0       # Exportação para Excel
-jinja2>=3.0.0          # Templates para exportação
->>>>>>> 50316920
+jinja2>=3.0.0          # Templates para exportação